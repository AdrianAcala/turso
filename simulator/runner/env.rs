--- conflicted
+++ resolved
@@ -34,14 +34,10 @@
     pub(crate) io: Arc<SimulatorIO>,
     pub(crate) db: Arc<Database>,
     pub(crate) rng: ChaCha8Rng,
-<<<<<<< HEAD
     pub(crate) paths: Paths,
     pub(crate) type_: SimulationType,
     pub(crate) phase: SimulationPhase,
-=======
-    pub(crate) db_path: String,
     pub tables_snapshot: Option<Vec<Table>>,
->>>>>>> 04c74fb7
 }
 
 impl UnwindSafe for SimulatorEnv {}
@@ -57,14 +53,10 @@
             io: self.io.clone(),
             db: self.db.clone(),
             rng: self.rng.clone(),
-<<<<<<< HEAD
             paths: self.paths.clone(),
             type_: self.type_,
             phase: self.phase,
-=======
-            db_path: self.db_path.clone(),
             tables_snapshot: None,
->>>>>>> 04c74fb7
         }
     }
 
@@ -216,12 +208,9 @@
             max_interactions: rng.gen_range(cli_opts.minimum_tests..=cli_opts.maximum_tests),
             max_time_simulation: cli_opts.maximum_time,
             disable_reopen_database: cli_opts.disable_reopen_database,
-<<<<<<< HEAD
             latency_probability: cli_opts.latency_probability,
-=======
             experimental_mvcc: cli_opts.experimental_mvcc,
             experimental_indexes: cli_opts.experimental_indexes,
->>>>>>> 04c74fb7
         };
 
         let io =
@@ -239,16 +228,12 @@
             std::fs::remove_file(&wal_path).unwrap();
         }
 
-<<<<<<< HEAD
-        let db = match Database::open_file(io.clone(), db_path.to_str().unwrap(), false, true) {
-=======
         let db = match Database::open_file(
             io.clone(),
             db_path.to_str().unwrap(),
             opts.experimental_mvcc,
             opts.experimental_indexes,
         ) {
->>>>>>> 04c74fb7
             Ok(db) => db,
             Err(e) => {
                 panic!("error opening simulator test file {db_path:?}: {e:?}");
@@ -267,13 +252,9 @@
             rng,
             io,
             db,
-<<<<<<< HEAD
             type_: simulation_type,
             phase: SimulationPhase::Test,
-=======
-            db_path: db_path.to_str().unwrap().to_string(),
             tables_snapshot: None,
->>>>>>> 04c74fb7
         }
     }
 
@@ -390,8 +371,9 @@
     pub(crate) max_interactions: usize,
     pub(crate) page_size: usize,
     pub(crate) max_time_simulation: usize,
-<<<<<<< HEAD
     pub(crate) latency_probability: usize,
+    pub(crate) experimental_mvcc: bool,
+    pub(crate) experimental_indexes: bool,
 }
 
 #[derive(Debug, Clone)]
@@ -435,9 +417,4 @@
     pub(crate) fn plan(&self, type_: &SimulationType, phase: &SimulationPhase) -> PathBuf {
         self.path_(type_, phase).with_extension("sql")
     }
-=======
-
-    pub(crate) experimental_mvcc: bool,
-    pub(crate) experimental_indexes: bool,
->>>>>>> 04c74fb7
 }